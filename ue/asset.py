import weakref
<<<<<<< HEAD
from collections import namedtuple
=======
from logging import NullHandler, getLogger
>>>>>>> 91043160
from typing import *

from .base import UEBase
from .context import INCLUDE_METADATA, get_ctx
from .coretypes import *
from .properties import (Box, CustomVersion, EngineVersion, Guid, PropertyTable, StringProperty)
from .stream import MemoryStream
from .utils import get_clean_name, get_clean_namespaced_name

if INCLUDE_METADATA:
    try:
        from IPython.lib.pretty import PrettyPrinter  # type: ignore
        support_pretty = True
    except ImportError:
        support_pretty = False
else:
    support_pretty = False

dbg_getName = 0

__all__ = [
    'UAsset',
    'ImportTableItem',
    'ExportTableItem',
]

logger = getLogger(__name__)
logger.addHandler(NullHandler())


class UAsset(UEBase):
    display_fields = ('tag', 'legacy_ver', 'ue_ver', 'file_ver', 'licensee_ver', 'custom_versions', 'header_size',
                      'package_group', 'package_flags', 'names_chunk', 'exports_chunk', 'imports_chunk', 'depends_offset',
                      'string_assets', 'thumbnail_offset', 'guid')

    def __init__(self, stream):
        # Bit of a hack because we are the root of the tree
        self.asset = self
        self.loader: Optional['AssetLoader'] = None
        self.assetname: Optional[str] = None
        self.name: Optional[str] = None
        self.default_export: Optional['ExportTableItem'] = None
        self.default_class: Optional['ExportTableItem'] = None
        super().__init__(self, stream)

    def _deserialise(self):
        # Header top
        self._newField('tag', self.stream.readUInt32())
        self._newField('legacy_ver', self.stream.readInt32())
        self._newField('ue_ver', self.stream.readInt32())
        self._newField('file_ver', self.stream.readUInt32())
        self._newField('licensee_ver', self.stream.readUInt32())
        self._newField('custom_versions', Table(self).deserialise(CustomVersion, self.stream.readUInt32()))
        self._newField('header_size', self.stream.readUInt32())
        self._newField('package_group', StringProperty(self))
        self._newField('package_flags', self.stream.readUInt32())

        # Chunk offsets
        self._newField('names_chunk', ChunkPtr(self))
        self._newField('exports_chunk', ChunkPtr(self))
        self._newField('imports_chunk', ChunkPtr(self))
        self._newField('depends_offset', self.stream.readUInt32())
        self._newField('string_assets', ChunkPtr(self))
        self._newField('thumbnail_offset', self.stream.readUInt32())

        # Remaining header
        self._newField('guid', Guid(self))
        self._newField('generations', Table(self).deserialise(GenerationInfo, self.stream.readUInt32()))
        self._newField('engine_version_saved', EngineVersion(self))
        self._newField('compression_flags', self.stream.readUInt32())
        self._newField('compressed_chunks', Table(self).deserialise(CompressedChunk, self.stream.readUInt32()))
        self._newField('package_source', self.stream.readUInt32())
        if self.licensee_ver >= 10:
            # This field isn't present in some older ARK mods
            self._newField('unknown_field', self.stream.readUInt64())
        self._newField('packages_to_cook', Table(self).deserialise(StringProperty, self.stream.readUInt32()))
        if self.legacy_ver > -7:
            # Legacy field that is not used anymore
            self._newField('texture_allocations', self.stream.readInt32())
        self._newField('asset_registry_data_offset', self.stream.readUInt32())
        self._newField('bulk_data_start_offset', self.stream.readUInt64())
        self._newField('world_tile_info_data_offset', self.stream.readUInt64())

        # Read the various chunk table contents
        # These tables are not included in the field list so they're not included in pretty printing
        # TODO: Include chunk ends by using other chunk start locations
        self._newField('names', self._parseTable(self.names_chunk, StringProperty))
        self._newField('imports', self._parseTable(self.imports_chunk, ImportTableItem))
        self._newField('exports', self._parseTable(self.exports_chunk, ExportTableItem))

        if self.world_tile_info_data_offset is not 0:
            tile_info_stream = MemoryStream(self.stream, self.world_tile_info_data_offset)
            self._newField('tile_info', WorldTileInfo(self, tile_info_stream))

    def _link(self):
        '''Override linking phase to support hidden table fields.'''
        if not get_ctx().link:
            return

        super()._link()
        self.names.link()
        self._findNoneName()
        self.imports.link()
        self.exports.link()

<<<<<<< HEAD
        # bulk_chunk = namedtuple('FakeChunkPtr', ['offset', 'count'])(self.bulk_data_start_offset, self.bulk_length)
        # self._newField('bulk', self._parseTable(bulk_chunk, PropertyTable))

        for export in self.exports:
            export.deserialise_properties()
=======
        if get_ctx().properties:
            for export in self.exports:
                export.deserialise_properties()
>>>>>>> 91043160

    def getName(self, index):
        '''Get a name for the given index.'''
        names = self.names
        assert index is not None
        assert type(index) == int
        assert names is not None

        extraIndex = index >> 32
        flags = index & 0xFFF00000
        clean_index = index & 0xFFFFF

        try:
            name = names[clean_index]
        except IndexError as err:
            raise IndexError(f'Invalid name index 0x{index:08X} ({index})') from err

        if (flags or extraIndex) and dbg_getName:
            logger.warning('getName for "%s" ignoring flags 0x%08X and extraIndex 0x%08X', name, flags, extraIndex)

        # TODO: Do something with extraIndex?
        return name

    def getObject(self, index):
        '''Get an object for the given index (either an import or an export).'''
        assert index is not None
        if index < 0:
            assert self.imports
            return self.imports[-index - 1]
        elif index > 0:
            assert self.exports
            return self.exports[index - 1]

        return None

    def _parseTable(self, chunk, itemType):
        stream = MemoryStream(self.stream, chunk.offset)
        table = Table(self, stream).deserialise(itemType, chunk.count)
        return table

    def _findNoneName(self):
        target = self.package_group.value
        for i, name in enumerate(self.names):
            if name.value == target:
                self.none_index = i
                return

        raise RuntimeError("Could not find None string entry")

    # def __eq__(self, other):
    #     return super().__eq__(other)

    # def __hash__(self):
    #     if 'guid' in self.field_values:
    #         return hash(self.field_values['guid'])

    #     if hashattr(self, 'assetname'):
    #         return hash(tuple(self.assetname, self.start_offset, self.end_offset))

    #     return super().__hash__()


class ImportTableItem(UEBase):
    package: NameIndex
    klass: NameIndex
    namespace: ObjectIndex
    name: NameIndex
    users: Set[UEBase]

    def _deserialise(self):  # pylint: disable=arguments-differ
        self._newField('package', NameIndex(self))  # item type/class namespace
        self._newField('klass', NameIndex(self))  # item type/class
        self._newField('namespace', ObjectIndex(self))  # item namespace
        self._newField('name', NameIndex(self))  # item name

        if INCLUDE_METADATA:
            # References to this item
            self.users = set()

    @property
    def fullname(self) -> str:
        return str(self.namespace.value.name) + '.' + str(self.name)

    def register_user(self, user):
        if INCLUDE_METADATA:
            self.users.add(user)

    if support_pretty and INCLUDE_METADATA:

        def _repr_pretty_(self, p, cycle):
            if cycle:
                p.text('Import(<cyclic>)')
            else:
                parent = get_clean_name(self.klass, 'class')
                pkg = get_clean_name(self.namespace)
                if pkg:
                    p.text(f'Import({self.name} ({parent}) from {pkg})')
                else:
                    p.text(f'Import({self.name} ({parent})')

    def __str__(self):
        parent = get_clean_name(self.klass, 'class')
        pkg = get_clean_name(self.namespace)
        if pkg:
            return f'{self.name} ({parent}) from {pkg}'
        else:
            return f'{self.name} ({parent})'


class ExportTableItem(UEBase):
    string_format = '{name} ({klass}) [{super}]'
    display_fields = ('name', 'namespace', 'klass', 'super')
    fullname: Optional[str] = None

    klass: ObjectIndex
    super: ObjectIndex
    namespace: ObjectIndex
    name: NameIndex
    properties: PropertyTable
    users: Set[UEBase]

    def _deserialise(self):
        self._newField('klass', ObjectIndex(self))  # item type/class
        self._newField('super', ObjectIndex(self))  # item type/class namespace
        self._newField('namespace', ObjectIndex(self))  # item namespace
        self._newField('name', NameIndex(self))  # item name
        self._newField('object_flags', self.stream.readUInt32())
        self._newField('serial_size', self.stream.readUInt32())
        self._newField('serial_offset', self.stream.readUInt32())
        self._newField('force_export', self.stream.readBool32())
        self._newField('not_for_client', self.stream.readBool32())
        self._newField('not_for_server', self.stream.readBool32())
        self._newField('guid', Guid(self))
        self._newField('package_flags', self.stream.readUInt32())
        self._newField('not_for_editor_game', self.stream.readBool32())

        if INCLUDE_METADATA:
            # References to this item
            self.users = set()

    def _link(self):
        super()._link()
        if hasattr(self, 'asset') and hasattr(self.asset, 'assetname'):
            self.fullname = self.asset.assetname + '.' + str(self.name)

    def register_user(self, user):
        if INCLUDE_METADATA:
            self.users.add(user)

    def deserialise_properties(self):
        if 'properties' in self.field_values:
            raise RuntimeError('Attempt to deserialise properties more than once')

        # We deferred deserialising the properties until all imports/exports were defined
        stream = MemoryStream(self.stream, self.serial_offset, self.serial_size)
        self._newField('properties', PropertyTable(self, weakref.proxy(stream)))
        self.properties.link()

    def __str__(self):
        parent = get_clean_name(self.super)
        cls = get_clean_name(self.klass, 'class')
        pkg = get_clean_name(self.namespace)

        result = str(self.name)
        if cls:
            result += f' [{cls}]'
        if parent:
            result += f' ({parent})'
        if pkg:
            result += ' from ' + pkg

        return result


class WorldTileInfo(UEBase):
    display_fields = ('layer_name', 'bounds')
    fullname: Optional[str] = None

    unknown_field1: int
    bounds: Box
    layer_name: StringProperty
    unknown_field2: int
    unknown_field3: int
    unknown_field4: int
    streaming_distance: int
    distance_streaming_enabled: bool

    def _deserialise(self):
        self._newField('unknown_field1', self.stream.readUInt64())
        self._newField('bounds', Box(self))
        self._newField('layer_name', StringProperty(self))
        self._newField('unknown_field2', self.stream.readUInt32())
        self._newField('unknown_field3', self.stream.readUInt32())
        self._newField('unknown_field4', self.stream.readUInt32())
        self._newField('streaming_distance', self.stream.readInt32())
        self._newField('distance_streaming_enabled', self.stream.readBool8())

    def __str__(self):
        return f'{self.layer_name} ({self.bounds})'
<|MERGE_RESOLUTION|>--- conflicted
+++ resolved
@@ -1,321 +1,314 @@
-import weakref
-<<<<<<< HEAD
-from collections import namedtuple
-=======
-from logging import NullHandler, getLogger
->>>>>>> 91043160
-from typing import *
-
-from .base import UEBase
-from .context import INCLUDE_METADATA, get_ctx
-from .coretypes import *
-from .properties import (Box, CustomVersion, EngineVersion, Guid, PropertyTable, StringProperty)
-from .stream import MemoryStream
-from .utils import get_clean_name, get_clean_namespaced_name
-
-if INCLUDE_METADATA:
-    try:
-        from IPython.lib.pretty import PrettyPrinter  # type: ignore
-        support_pretty = True
-    except ImportError:
-        support_pretty = False
-else:
-    support_pretty = False
-
-dbg_getName = 0
-
-__all__ = [
-    'UAsset',
-    'ImportTableItem',
-    'ExportTableItem',
-]
-
-logger = getLogger(__name__)
-logger.addHandler(NullHandler())
-
-
-class UAsset(UEBase):
-    display_fields = ('tag', 'legacy_ver', 'ue_ver', 'file_ver', 'licensee_ver', 'custom_versions', 'header_size',
-                      'package_group', 'package_flags', 'names_chunk', 'exports_chunk', 'imports_chunk', 'depends_offset',
-                      'string_assets', 'thumbnail_offset', 'guid')
-
-    def __init__(self, stream):
-        # Bit of a hack because we are the root of the tree
-        self.asset = self
-        self.loader: Optional['AssetLoader'] = None
-        self.assetname: Optional[str] = None
-        self.name: Optional[str] = None
-        self.default_export: Optional['ExportTableItem'] = None
-        self.default_class: Optional['ExportTableItem'] = None
-        super().__init__(self, stream)
-
-    def _deserialise(self):
-        # Header top
-        self._newField('tag', self.stream.readUInt32())
-        self._newField('legacy_ver', self.stream.readInt32())
-        self._newField('ue_ver', self.stream.readInt32())
-        self._newField('file_ver', self.stream.readUInt32())
-        self._newField('licensee_ver', self.stream.readUInt32())
-        self._newField('custom_versions', Table(self).deserialise(CustomVersion, self.stream.readUInt32()))
-        self._newField('header_size', self.stream.readUInt32())
-        self._newField('package_group', StringProperty(self))
-        self._newField('package_flags', self.stream.readUInt32())
-
-        # Chunk offsets
-        self._newField('names_chunk', ChunkPtr(self))
-        self._newField('exports_chunk', ChunkPtr(self))
-        self._newField('imports_chunk', ChunkPtr(self))
-        self._newField('depends_offset', self.stream.readUInt32())
-        self._newField('string_assets', ChunkPtr(self))
-        self._newField('thumbnail_offset', self.stream.readUInt32())
-
-        # Remaining header
-        self._newField('guid', Guid(self))
-        self._newField('generations', Table(self).deserialise(GenerationInfo, self.stream.readUInt32()))
-        self._newField('engine_version_saved', EngineVersion(self))
-        self._newField('compression_flags', self.stream.readUInt32())
-        self._newField('compressed_chunks', Table(self).deserialise(CompressedChunk, self.stream.readUInt32()))
-        self._newField('package_source', self.stream.readUInt32())
-        if self.licensee_ver >= 10:
-            # This field isn't present in some older ARK mods
-            self._newField('unknown_field', self.stream.readUInt64())
-        self._newField('packages_to_cook', Table(self).deserialise(StringProperty, self.stream.readUInt32()))
-        if self.legacy_ver > -7:
-            # Legacy field that is not used anymore
-            self._newField('texture_allocations', self.stream.readInt32())
-        self._newField('asset_registry_data_offset', self.stream.readUInt32())
-        self._newField('bulk_data_start_offset', self.stream.readUInt64())
-        self._newField('world_tile_info_data_offset', self.stream.readUInt64())
-
-        # Read the various chunk table contents
-        # These tables are not included in the field list so they're not included in pretty printing
-        # TODO: Include chunk ends by using other chunk start locations
-        self._newField('names', self._parseTable(self.names_chunk, StringProperty))
-        self._newField('imports', self._parseTable(self.imports_chunk, ImportTableItem))
-        self._newField('exports', self._parseTable(self.exports_chunk, ExportTableItem))
-
-        if self.world_tile_info_data_offset is not 0:
-            tile_info_stream = MemoryStream(self.stream, self.world_tile_info_data_offset)
-            self._newField('tile_info', WorldTileInfo(self, tile_info_stream))
-
-    def _link(self):
-        '''Override linking phase to support hidden table fields.'''
-        if not get_ctx().link:
-            return
-
-        super()._link()
-        self.names.link()
-        self._findNoneName()
-        self.imports.link()
-        self.exports.link()
-
-<<<<<<< HEAD
-        # bulk_chunk = namedtuple('FakeChunkPtr', ['offset', 'count'])(self.bulk_data_start_offset, self.bulk_length)
-        # self._newField('bulk', self._parseTable(bulk_chunk, PropertyTable))
-
-        for export in self.exports:
-            export.deserialise_properties()
-=======
-        if get_ctx().properties:
-            for export in self.exports:
-                export.deserialise_properties()
->>>>>>> 91043160
-
-    def getName(self, index):
-        '''Get a name for the given index.'''
-        names = self.names
-        assert index is not None
-        assert type(index) == int
-        assert names is not None
-
-        extraIndex = index >> 32
-        flags = index & 0xFFF00000
-        clean_index = index & 0xFFFFF
-
-        try:
-            name = names[clean_index]
-        except IndexError as err:
-            raise IndexError(f'Invalid name index 0x{index:08X} ({index})') from err
-
-        if (flags or extraIndex) and dbg_getName:
-            logger.warning('getName for "%s" ignoring flags 0x%08X and extraIndex 0x%08X', name, flags, extraIndex)
-
-        # TODO: Do something with extraIndex?
-        return name
-
-    def getObject(self, index):
-        '''Get an object for the given index (either an import or an export).'''
-        assert index is not None
-        if index < 0:
-            assert self.imports
-            return self.imports[-index - 1]
-        elif index > 0:
-            assert self.exports
-            return self.exports[index - 1]
-
-        return None
-
-    def _parseTable(self, chunk, itemType):
-        stream = MemoryStream(self.stream, chunk.offset)
-        table = Table(self, stream).deserialise(itemType, chunk.count)
-        return table
-
-    def _findNoneName(self):
-        target = self.package_group.value
-        for i, name in enumerate(self.names):
-            if name.value == target:
-                self.none_index = i
-                return
-
-        raise RuntimeError("Could not find None string entry")
-
-    # def __eq__(self, other):
-    #     return super().__eq__(other)
-
-    # def __hash__(self):
-    #     if 'guid' in self.field_values:
-    #         return hash(self.field_values['guid'])
-
-    #     if hashattr(self, 'assetname'):
-    #         return hash(tuple(self.assetname, self.start_offset, self.end_offset))
-
-    #     return super().__hash__()
-
-
-class ImportTableItem(UEBase):
-    package: NameIndex
-    klass: NameIndex
-    namespace: ObjectIndex
-    name: NameIndex
-    users: Set[UEBase]
-
-    def _deserialise(self):  # pylint: disable=arguments-differ
-        self._newField('package', NameIndex(self))  # item type/class namespace
-        self._newField('klass', NameIndex(self))  # item type/class
-        self._newField('namespace', ObjectIndex(self))  # item namespace
-        self._newField('name', NameIndex(self))  # item name
-
-        if INCLUDE_METADATA:
-            # References to this item
-            self.users = set()
-
-    @property
-    def fullname(self) -> str:
-        return str(self.namespace.value.name) + '.' + str(self.name)
-
-    def register_user(self, user):
-        if INCLUDE_METADATA:
-            self.users.add(user)
-
-    if support_pretty and INCLUDE_METADATA:
-
-        def _repr_pretty_(self, p, cycle):
-            if cycle:
-                p.text('Import(<cyclic>)')
-            else:
-                parent = get_clean_name(self.klass, 'class')
-                pkg = get_clean_name(self.namespace)
-                if pkg:
-                    p.text(f'Import({self.name} ({parent}) from {pkg})')
-                else:
-                    p.text(f'Import({self.name} ({parent})')
-
-    def __str__(self):
-        parent = get_clean_name(self.klass, 'class')
-        pkg = get_clean_name(self.namespace)
-        if pkg:
-            return f'{self.name} ({parent}) from {pkg}'
-        else:
-            return f'{self.name} ({parent})'
-
-
-class ExportTableItem(UEBase):
-    string_format = '{name} ({klass}) [{super}]'
-    display_fields = ('name', 'namespace', 'klass', 'super')
-    fullname: Optional[str] = None
-
-    klass: ObjectIndex
-    super: ObjectIndex
-    namespace: ObjectIndex
-    name: NameIndex
-    properties: PropertyTable
-    users: Set[UEBase]
-
-    def _deserialise(self):
-        self._newField('klass', ObjectIndex(self))  # item type/class
-        self._newField('super', ObjectIndex(self))  # item type/class namespace
-        self._newField('namespace', ObjectIndex(self))  # item namespace
-        self._newField('name', NameIndex(self))  # item name
-        self._newField('object_flags', self.stream.readUInt32())
-        self._newField('serial_size', self.stream.readUInt32())
-        self._newField('serial_offset', self.stream.readUInt32())
-        self._newField('force_export', self.stream.readBool32())
-        self._newField('not_for_client', self.stream.readBool32())
-        self._newField('not_for_server', self.stream.readBool32())
-        self._newField('guid', Guid(self))
-        self._newField('package_flags', self.stream.readUInt32())
-        self._newField('not_for_editor_game', self.stream.readBool32())
-
-        if INCLUDE_METADATA:
-            # References to this item
-            self.users = set()
-
-    def _link(self):
-        super()._link()
-        if hasattr(self, 'asset') and hasattr(self.asset, 'assetname'):
-            self.fullname = self.asset.assetname + '.' + str(self.name)
-
-    def register_user(self, user):
-        if INCLUDE_METADATA:
-            self.users.add(user)
-
-    def deserialise_properties(self):
-        if 'properties' in self.field_values:
-            raise RuntimeError('Attempt to deserialise properties more than once')
-
-        # We deferred deserialising the properties until all imports/exports were defined
-        stream = MemoryStream(self.stream, self.serial_offset, self.serial_size)
-        self._newField('properties', PropertyTable(self, weakref.proxy(stream)))
-        self.properties.link()
-
-    def __str__(self):
-        parent = get_clean_name(self.super)
-        cls = get_clean_name(self.klass, 'class')
-        pkg = get_clean_name(self.namespace)
-
-        result = str(self.name)
-        if cls:
-            result += f' [{cls}]'
-        if parent:
-            result += f' ({parent})'
-        if pkg:
-            result += ' from ' + pkg
-
-        return result
-
-
-class WorldTileInfo(UEBase):
-    display_fields = ('layer_name', 'bounds')
-    fullname: Optional[str] = None
-
-    unknown_field1: int
-    bounds: Box
-    layer_name: StringProperty
-    unknown_field2: int
-    unknown_field3: int
-    unknown_field4: int
-    streaming_distance: int
-    distance_streaming_enabled: bool
-
-    def _deserialise(self):
-        self._newField('unknown_field1', self.stream.readUInt64())
-        self._newField('bounds', Box(self))
-        self._newField('layer_name', StringProperty(self))
-        self._newField('unknown_field2', self.stream.readUInt32())
-        self._newField('unknown_field3', self.stream.readUInt32())
-        self._newField('unknown_field4', self.stream.readUInt32())
-        self._newField('streaming_distance', self.stream.readInt32())
-        self._newField('distance_streaming_enabled', self.stream.readBool8())
-
-    def __str__(self):
-        return f'{self.layer_name} ({self.bounds})'
+import weakref
+from collections import namedtuple
+from logging import NullHandler, getLogger
+from typing import *
+
+from .base import UEBase
+from .context import INCLUDE_METADATA, get_ctx
+from .coretypes import *
+from .properties import (Box, CustomVersion, EngineVersion, Guid, PropertyTable, StringProperty)
+from .stream import MemoryStream
+from .utils import get_clean_name, get_clean_namespaced_name
+
+if INCLUDE_METADATA:
+    try:
+        from IPython.lib.pretty import PrettyPrinter  # type: ignore
+        support_pretty = True
+    except ImportError:
+        support_pretty = False
+else:
+    support_pretty = False
+
+dbg_getName = 0
+
+__all__ = [
+    'UAsset',
+    'ImportTableItem',
+    'ExportTableItem',
+]
+
+logger = getLogger(__name__)
+logger.addHandler(NullHandler())
+
+
+class UAsset(UEBase):
+    display_fields = ('tag', 'legacy_ver', 'ue_ver', 'file_ver', 'licensee_ver', 'custom_versions', 'header_size',
+                      'package_group', 'package_flags', 'names_chunk', 'exports_chunk', 'imports_chunk', 'depends_offset',
+                      'string_assets', 'thumbnail_offset', 'guid')
+
+    def __init__(self, stream):
+        # Bit of a hack because we are the root of the tree
+        self.asset = self
+        self.loader: Optional['AssetLoader'] = None
+        self.assetname: Optional[str] = None
+        self.name: Optional[str] = None
+        self.default_export: Optional['ExportTableItem'] = None
+        self.default_class: Optional['ExportTableItem'] = None
+        super().__init__(self, stream)
+
+    def _deserialise(self):
+        # Header top
+        self._newField('tag', self.stream.readUInt32())
+        self._newField('legacy_ver', self.stream.readInt32())
+        self._newField('ue_ver', self.stream.readInt32())
+        self._newField('file_ver', self.stream.readUInt32())
+        self._newField('licensee_ver', self.stream.readUInt32())
+        self._newField('custom_versions', Table(self).deserialise(CustomVersion, self.stream.readUInt32()))
+        self._newField('header_size', self.stream.readUInt32())
+        self._newField('package_group', StringProperty(self))
+        self._newField('package_flags', self.stream.readUInt32())
+
+        # Chunk offsets
+        self._newField('names_chunk', ChunkPtr(self))
+        self._newField('exports_chunk', ChunkPtr(self))
+        self._newField('imports_chunk', ChunkPtr(self))
+        self._newField('depends_offset', self.stream.readUInt32())
+        self._newField('string_assets', ChunkPtr(self))
+        self._newField('thumbnail_offset', self.stream.readUInt32())
+
+        # Remaining header
+        self._newField('guid', Guid(self))
+        self._newField('generations', Table(self).deserialise(GenerationInfo, self.stream.readUInt32()))
+        self._newField('engine_version_saved', EngineVersion(self))
+        self._newField('compression_flags', self.stream.readUInt32())
+        self._newField('compressed_chunks', Table(self).deserialise(CompressedChunk, self.stream.readUInt32()))
+        self._newField('package_source', self.stream.readUInt32())
+        if self.licensee_ver >= 10:
+            # This field isn't present in some older ARK mods
+            self._newField('unknown_field', self.stream.readUInt64())
+        self._newField('packages_to_cook', Table(self).deserialise(StringProperty, self.stream.readUInt32()))
+        if self.legacy_ver > -7:
+            # Legacy field that is not used anymore
+            self._newField('texture_allocations', self.stream.readInt32())
+        self._newField('asset_registry_data_offset', self.stream.readUInt32())
+        self._newField('bulk_data_start_offset', self.stream.readUInt64())
+        self._newField('world_tile_info_data_offset', self.stream.readUInt64())
+
+        # Read the various chunk table contents
+        # These tables are not included in the field list so they're not included in pretty printing
+        # TODO: Include chunk ends by using other chunk start locations
+        self._newField('names', self._parseTable(self.names_chunk, StringProperty))
+        self._newField('imports', self._parseTable(self.imports_chunk, ImportTableItem))
+        self._newField('exports', self._parseTable(self.exports_chunk, ExportTableItem))
+
+        if self.world_tile_info_data_offset is not 0:
+            tile_info_stream = MemoryStream(self.stream, self.world_tile_info_data_offset)
+            self._newField('tile_info', WorldTileInfo(self, tile_info_stream))
+
+    def _link(self):
+        '''Override linking phase to support hidden table fields.'''
+        if not get_ctx().link:
+            return
+
+        super()._link()
+        self.names.link()
+        self._findNoneName()
+        self.imports.link()
+        self.exports.link()
+
+        if get_ctx().bulk_data:
+            bulk_chunk = namedtuple('FakeChunkPtr', ['offset', 'count'])(self.bulk_data_start_offset, self.bulk_length)
+            self._newField('bulk', self._parseTable(bulk_chunk, PropertyTable))
+
+        if get_ctx().properties:
+            for export in self.exports:
+                export.deserialise_properties()
+
+    def getName(self, index):
+        '''Get a name for the given index.'''
+        names = self.names
+        assert index is not None
+        assert type(index) == int
+        assert names is not None
+
+        extraIndex = index >> 32
+        flags = index & 0xFFF00000
+        clean_index = index & 0xFFFFF
+
+        try:
+            name = names[clean_index]
+        except IndexError as err:
+            raise IndexError(f'Invalid name index 0x{index:08X} ({index})') from err
+
+        if (flags or extraIndex) and dbg_getName:
+            logger.warning('getName for "%s" ignoring flags 0x%08X and extraIndex 0x%08X', name, flags, extraIndex)
+
+        # TODO: Do something with extraIndex?
+        return name
+
+    def getObject(self, index):
+        '''Get an object for the given index (either an import or an export).'''
+        assert index is not None
+        if index < 0:
+            assert self.imports
+            return self.imports[-index - 1]
+        elif index > 0:
+            assert self.exports
+            return self.exports[index - 1]
+
+        return None
+
+    def _parseTable(self, chunk, itemType):
+        stream = MemoryStream(self.stream, chunk.offset)
+        table = Table(self, stream).deserialise(itemType, chunk.count)
+        return table
+
+    def _findNoneName(self):
+        target = self.package_group.value
+        for i, name in enumerate(self.names):
+            if name.value == target:
+                self.none_index = i
+                return
+
+        raise RuntimeError("Could not find None string entry")
+
+    # def __eq__(self, other):
+    #     return super().__eq__(other)
+
+    # def __hash__(self):
+    #     if 'guid' in self.field_values:
+    #         return hash(self.field_values['guid'])
+
+    #     if hashattr(self, 'assetname'):
+    #         return hash(tuple(self.assetname, self.start_offset, self.end_offset))
+
+    #     return super().__hash__()
+
+
+class ImportTableItem(UEBase):
+    package: NameIndex
+    klass: NameIndex
+    namespace: ObjectIndex
+    name: NameIndex
+    users: Set[UEBase]
+
+    def _deserialise(self):  # pylint: disable=arguments-differ
+        self._newField('package', NameIndex(self))  # item type/class namespace
+        self._newField('klass', NameIndex(self))  # item type/class
+        self._newField('namespace', ObjectIndex(self))  # item namespace
+        self._newField('name', NameIndex(self))  # item name
+
+        if INCLUDE_METADATA:
+            # References to this item
+            self.users = set()
+
+    @property
+    def fullname(self) -> str:
+        return str(self.namespace.value.name) + '.' + str(self.name)
+
+    def register_user(self, user):
+        if INCLUDE_METADATA:
+            self.users.add(user)
+
+    if support_pretty and INCLUDE_METADATA:
+
+        def _repr_pretty_(self, p, cycle):
+            if cycle:
+                p.text('Import(<cyclic>)')
+            else:
+                parent = get_clean_name(self.klass, 'class')
+                pkg = get_clean_name(self.namespace)
+                if pkg:
+                    p.text(f'Import({self.name} ({parent}) from {pkg})')
+                else:
+                    p.text(f'Import({self.name} ({parent})')
+
+    def __str__(self):
+        parent = get_clean_name(self.klass, 'class')
+        pkg = get_clean_name(self.namespace)
+        if pkg:
+            return f'{self.name} ({parent}) from {pkg}'
+        else:
+            return f'{self.name} ({parent})'
+
+
+class ExportTableItem(UEBase):
+    string_format = '{name} ({klass}) [{super}]'
+    display_fields = ('name', 'namespace', 'klass', 'super')
+    fullname: Optional[str] = None
+
+    klass: ObjectIndex
+    super: ObjectIndex
+    namespace: ObjectIndex
+    name: NameIndex
+    properties: PropertyTable
+    users: Set[UEBase]
+
+    def _deserialise(self):
+        self._newField('klass', ObjectIndex(self))  # item type/class
+        self._newField('super', ObjectIndex(self))  # item type/class namespace
+        self._newField('namespace', ObjectIndex(self))  # item namespace
+        self._newField('name', NameIndex(self))  # item name
+        self._newField('object_flags', self.stream.readUInt32())
+        self._newField('serial_size', self.stream.readUInt32())
+        self._newField('serial_offset', self.stream.readUInt32())
+        self._newField('force_export', self.stream.readBool32())
+        self._newField('not_for_client', self.stream.readBool32())
+        self._newField('not_for_server', self.stream.readBool32())
+        self._newField('guid', Guid(self))
+        self._newField('package_flags', self.stream.readUInt32())
+        self._newField('not_for_editor_game', self.stream.readBool32())
+
+        if INCLUDE_METADATA:
+            # References to this item
+            self.users = set()
+
+    def _link(self):
+        super()._link()
+        if hasattr(self, 'asset') and hasattr(self.asset, 'assetname'):
+            self.fullname = self.asset.assetname + '.' + str(self.name)
+
+    def register_user(self, user):
+        if INCLUDE_METADATA:
+            self.users.add(user)
+
+    def deserialise_properties(self):
+        if 'properties' in self.field_values:
+            raise RuntimeError('Attempt to deserialise properties more than once')
+
+        # We deferred deserialising the properties until all imports/exports were defined
+        stream = MemoryStream(self.stream, self.serial_offset, self.serial_size)
+        self._newField('properties', PropertyTable(self, weakref.proxy(stream)))
+        self.properties.link()
+
+    def __str__(self):
+        parent = get_clean_name(self.super)
+        cls = get_clean_name(self.klass, 'class')
+        pkg = get_clean_name(self.namespace)
+
+        result = str(self.name)
+        if cls:
+            result += f' [{cls}]'
+        if parent:
+            result += f' ({parent})'
+        if pkg:
+            result += ' from ' + pkg
+
+        return result
+
+
+class WorldTileInfo(UEBase):
+    display_fields = ('layer_name', 'bounds')
+    fullname: Optional[str] = None
+
+    unknown_field1: int
+    bounds: Box
+    layer_name: StringProperty
+    unknown_field2: int
+    unknown_field3: int
+    unknown_field4: int
+    streaming_distance: int
+    distance_streaming_enabled: bool
+
+    def _deserialise(self):
+        self._newField('unknown_field1', self.stream.readUInt64())
+        self._newField('bounds', Box(self))
+        self._newField('layer_name', StringProperty(self))
+        self._newField('unknown_field2', self.stream.readUInt32())
+        self._newField('unknown_field3', self.stream.readUInt32())
+        self._newField('unknown_field4', self.stream.readUInt32())
+        self._newField('streaming_distance', self.stream.readInt32())
+        self._newField('distance_streaming_enabled', self.stream.readBool8())
+
+    def __str__(self):
+        return f'{self.layer_name} ({self.bounds})'