<<<<<<< HEAD
# Global config
[settings]
DataDir=livedata # Base directory of runtie data (SteamCMD and the managed game install)
OutputPath=output # Base directory of the output directory/repository

SeparateOfficialMods= # Official mods that should not be included in the main export
    111111111

[steamcmd]
RetryCount=5 # Number of times to retry failed attempts (because SteamCMD is awful)
UninstallUnusedMods=False # True/False to uninstall mods that are no longer in the [mods] section below

[git]
Branch=master # Branch to use when committing changes
UseReset=False # True to performan a hard reset, False to perform a pull
UseIdentity=False # True to require full git identity, False to skip the check and disable commit/push

[errors]
SendNotifications=True # True to send notifications of errors, if specific methods are configured
MessageHeader=Purlovia ran into an error:
# Set env PURLOVIA_DISCORD_HOOK to the Discord webhook URL
# Set env PURLOVIA_DISCORD_ROLE to the numeric ID of a role to @ mention, if desired


# Config for each export subsystem
[export-defaults]
PrettyJson=True # True to prettify the exported json, False to compress it (may be overridden in each export section)

[export-asb]
PublishSubDir=data/asb # Sub-directory to publish values files to, within OutputPath
CommitHeader=Raptor Claus just dropped some files off for ASB

Export8Stats=False # True to export 8 stats, False to export all 12 stats
ExportVanillaSpecies=True # True/False to export vanilla species or skip them

[export-wiki]
PublishSubDir=data/wiki # Sub-directory to publish values files to, within OutputPath
CommitHeader=Raptor Claus just dropped some files off for the Ark wiki

ExportVanillaMaps=True
ExportSpawnData=True
ExportBiomeData=True
ExportSupplyCrateData=True
ExportVeinLocations=True
ExportNestLocations=True


# List of official maps [names are ignored and present to ease maintenance only]
[maps]
TheIsland=/Game/Maps/TheIslandSubMaps/TheIsland
ScorchedEarth=/Game/Maps/ScorchedEarth/ScorchedEarth_P
Aberration=/Game/Maps/Aberration/Aberration_P
Extinction=/Game/Maps/Extinction/Extinction
TheCenter=/Game/Mods/TheCenter/TheCenter
Ragnarok=/Game/Mods/Ragnarok/Ragnarok
Valguero=/Game/Mods/Valguero/Valguero_P


# List of mods that are part of vanilla Ark, in the form bp_tag=mod_id
[official-mods]
Ragnarok=Ragnarok
TheCenter=TheCenter
Valguero=Valguero
PrimitivePlus=111111111


# Mod IDs to install, update, extract and publish [names are ignored and present to ease maintenance only]
[mods]
111111111=PrimitivePlus  # Official - not managed as it's installed with the game but needs to be exported/published anyway
729352919=Indominus Rex Nemesis
839162288=Primal Fear
893735676=Ark Eternal (Live Version)
895711211=Classic Flyers
909297874=Norwegian Vikings  # Requested by TilaAurora in ASB #beta-testing
919470289=Speedy Flyers from Blast
1083349027=Speedy Flyers from NajKrid
1090809604=Pyria: Mythos Evolved
1092784125=Gryphons
1125442531=Gaia
1268749723=Origin Manticore  # Dependency of Pyria2, called ShadCore
1270181453=Additional Aberrant Dinos
1300713111=Rare Sightings
1356703358=Primal Fear Noxious Creatures
1373744537=Additional Creatures 2: Wild Ark
1445395055=Ark Additions: Domination Rex
1498206270=Small Dragons 2.0
1522327484=ARK Additions: The Collection!
1565015734=Krakens Better Dinos  # Depends on Additional Aberrant Dinos
1576299694=Elemental Ark
1606708617=ARK: Mysterious Mysteries
1652120435=Shads Atlas Imports
1654255131=Animals Of Atlas
1675895024=No Untameables
1676159020=Additional Creatures: Aquaria
1696957410=MarniiMods: Horses
1729386191=Additional Creatures: Bonus Content
1729512589=ARK Additions: Brachiosaurus!
1734595558=Pyria: The Second Chapter  # Requires 1090809604, 1268749723 and more
1787443195=The Chasm - Additional Creatures
1821554891=Purlovia Test Mod  # Official Purlovia Mod Source

[mods-ignore]
519998112=Small Dragons    [v1]
829467257=SurvivalPlus
833379388=Pugnacia Dinos
905971515=Randomly Colored Dinos
1382695603=Speedy Flyers from Najkrid (Beta)


# List above is a hand-picked selection of most subscribed of all time and most popular in
# the last 6 months that look like they probably don't have odd stat mechanics (end of June 2019).


[optimisation]
SearchIgnore= # List of regexes used to filter out paths when searching for species
    /Game/Localization/.*               # Contains only text
    /Game/PrimalEarth/Weapon[^/]+.*     # Tool models and rigging
    /Game/ReflectionCaptures/.*         # Large environment maps
    /Game/Maps/MainMenu                 # Main menu level
    /Game/Maps/ShooterEntry             # ???
    /Game/Maps/PGARK                    # Procedural ARKs
    /Game/(Maps|Mods)/.*/.*BossArena.*  # Boss arenas
    /Game/Mods/Ragnarok/Ragnarok_Arena_01 # Ragnarok boss arena
    .*/(Core)?(Animation|Anim|Effect|Environment|Material|Mesh|Particle|Sound|Texture)s?/.*      # Lots of stuff we can't use, with optional "s" on the end
    .*/T_[^/]+                          # Texture assets
    .*/Meshes/.*
=======
# Global config
[settings]
DataDir=livedata # Base directory of runtie data (SteamCMD and the managed game install)
OutputPath=output # Base directory of the output directory/repository

SeparateOfficialMods= # Official mods that should not be included in the main export
    111111111

[steamcmd]
RetryCount=5 # Number of times to retry failed attempts (because SteamCMD is awful)
UninstallUnusedMods=False # True/False to uninstall mods that are no longer in the [mods] section below

[git]
Branch=master # Branch to use when committing changes
UseReset=True # True to perform a hard reset, False to perform a pull
UseIdentity=False # True to require full git identity, False to skip the check and disable commit/push

[dev]
# empty placeholder

[errors]
SendNotifications=True # True to send notifications of errors, if specific methods are configured
MessageHeader=Purlovia ran into an error:
# Set env PURLOVIA_DISCORD_HOOK to the Discord webhook URL
# Set env PURLOVIA_DISCORD_ROLE to the numeric ID of a role to @ mention, if desired


# Config for each export subsystem
[export-defaults]
PrettyJson=True # True to prettify the exported json, False to compress it (may be overridden in each export section)

[export-asb]
PublishSubDir=data/asb # Sub-directory to publish values files to, within OutputPath
CommitHeader=Raptor Claus just dropped some files off for ASB

Export8Stats=False # True to export 8 stats, False to export all 12 stats
ExportVanillaSpecies=True # True/False to export vanilla species or skip them

[export-wiki]
PublishSubDir=data/wiki # Sub-directory to publish values files to, within OutputPath
CommitHeader=Raptor Claus just dropped some files off for the Ark wiki

ExportVanillaMaps=True
ExportSpawnData=True
ExportBiomeData=True
ExportSupplyCrateData=True
ExportVeinLocations=True
ExportNestLocations=True


# List of official maps [names are ignored and present to ease maintenance only]
[maps]
TheIsland=/Game/Maps/TheIslandSubMaps/TheIsland
ScorchedEarth=/Game/Maps/ScorchedEarth/ScorchedEarth_P
Aberration=/Game/Maps/Aberration/Aberration_P
Extinction=/Game/Maps/Extinction/Extinction
TheCenter=/Game/Mods/TheCenter/TheCenter
Ragnarok=/Game/Mods/Ragnarok/Ragnarok
Valguero=/Game/Mods/Valguero/Valguero_P


# List of mods that are part of vanilla Ark, in the form bp_tag=mod_id
[official-mods]
Ragnarok=Ragnarok
TheCenter=TheCenter
Valguero=Valguero
PrimitivePlus=111111111


# Mod IDs to install, update, extract and publish [names are ignored and present to ease maintenance only]
[mods]
111111111=PrimitivePlus  # Official - not managed as it's installed with the game but needs to be exported/published anyway
729352919=Indominus Rex Nemesis
; 804312798=Crystal Isles
839162288=Primal Fear
893735676=Ark Eternal (Live Version)
895711211=Classic Flyers
909297874=Norwegian Vikings  # Requested by TilaAurora in ASB #beta-testing
919470289=Speedy Flyers from Blast
1083349027=Speedy Flyers from NajKrid
1090809604=Pyria: Mythos Evolved
1092784125=Gryphons
1125442531=Gaia
1268749723=Origin Manticore  # Dependency of Pyria2, called ShadCore
1270181453=Additional Aberrant Dinos
1300713111=Rare Sightings
1356703358=Primal Fear Noxious Creatures
1373744537=Additional Creatures 2: Wild Ark
1445395055=Ark Additions: Domination Rex
; 1484748491=The Chasm
1498206270=Small Dragons 2.0
1522327484=ARK Additions: The Collection!
1565015734=Krakens Better Dinos  # Depends on Additional Aberrant Dinos
1576299694=Elemental Ark
1606708617=ARK: Mysterious Mysteries
1652120435=Shads Atlas Imports
1654255131=Animals Of Atlas
1675895024=No Untameables
1676159020=Additional Creatures: Aquaria
1696957410=MarniiMods: Horses
1729386191=Additional Creatures: Bonus Content
1729512589=ARK Additions: Brachiosaurus!
1734595558=Pyria: The Second Chapter  # Requires 1090809604, 1268749723 and more
1787443195=The Chasm - Additional Creatures
1821554891=Purlovia Test Mod  # Official Purlovia Mod Source

[mods-ignore]
519998112=Small Dragons    [v1]
829467257=SurvivalPlus
833379388=Pugnacia Dinos
905971515=Randomly Colored Dinos
1382695603=Speedy Flyers from Najkrid (Beta)


# List above is a hand-picked selection of most subscribed of all time and most popular in
# the last 6 months that look like they probably don't have odd stat mechanics (end of June 2019).


[optimisation]
SearchIgnore= # List of regexes used to filter out paths when searching for species
    /Game/Localization/.*               # Contains only text
    /Game/PrimalEarth/Weapon[^/]+.*     # Tool models and rigging
    /Game/ReflectionCaptures/.*         # Large environment maps
    /Game/Maps/MainMenu                 # Main menu level
    /Game/Maps/ShooterEntry             # ???
    /Game/Maps/PGARK                    # Procedural ARKs
    /Game/(Maps|Mods)/.*/.*BossArena.*  # Boss arenas
    /Game/Mods/Ragnarok/Ragnarok_Arena_01 # Ragnarok boss arena
    .*/(Core)?(Animation|Anim|Effect|Environment|Material|Mesh|Particle|Sound|Texture)s?/.*      # Lots of stuff we can't use, with optional "s" on the end
    .*/T_[^/]+                          # Texture assets
    .*/Meshes/.*
>>>>>>> 6abe5c93
<|MERGE_RESOLUTION|>--- conflicted
+++ resolved
@@ -1,260 +1,131 @@
-<<<<<<< HEAD
-# Global config
-[settings]
-DataDir=livedata # Base directory of runtie data (SteamCMD and the managed game install)
-OutputPath=output # Base directory of the output directory/repository
-
-SeparateOfficialMods= # Official mods that should not be included in the main export
-    111111111
-
-[steamcmd]
-RetryCount=5 # Number of times to retry failed attempts (because SteamCMD is awful)
-UninstallUnusedMods=False # True/False to uninstall mods that are no longer in the [mods] section below
-
-[git]
-Branch=master # Branch to use when committing changes
-UseReset=False # True to performan a hard reset, False to perform a pull
-UseIdentity=False # True to require full git identity, False to skip the check and disable commit/push
-
-[errors]
-SendNotifications=True # True to send notifications of errors, if specific methods are configured
-MessageHeader=Purlovia ran into an error:
-# Set env PURLOVIA_DISCORD_HOOK to the Discord webhook URL
-# Set env PURLOVIA_DISCORD_ROLE to the numeric ID of a role to @ mention, if desired
-
-
-# Config for each export subsystem
-[export-defaults]
-PrettyJson=True # True to prettify the exported json, False to compress it (may be overridden in each export section)
-
-[export-asb]
-PublishSubDir=data/asb # Sub-directory to publish values files to, within OutputPath
-CommitHeader=Raptor Claus just dropped some files off for ASB
-
-Export8Stats=False # True to export 8 stats, False to export all 12 stats
-ExportVanillaSpecies=True # True/False to export vanilla species or skip them
-
-[export-wiki]
-PublishSubDir=data/wiki # Sub-directory to publish values files to, within OutputPath
-CommitHeader=Raptor Claus just dropped some files off for the Ark wiki
-
-ExportVanillaMaps=True
-ExportSpawnData=True
-ExportBiomeData=True
-ExportSupplyCrateData=True
-ExportVeinLocations=True
-ExportNestLocations=True
-
-
-# List of official maps [names are ignored and present to ease maintenance only]
-[maps]
-TheIsland=/Game/Maps/TheIslandSubMaps/TheIsland
-ScorchedEarth=/Game/Maps/ScorchedEarth/ScorchedEarth_P
-Aberration=/Game/Maps/Aberration/Aberration_P
-Extinction=/Game/Maps/Extinction/Extinction
-TheCenter=/Game/Mods/TheCenter/TheCenter
-Ragnarok=/Game/Mods/Ragnarok/Ragnarok
-Valguero=/Game/Mods/Valguero/Valguero_P
-
-
-# List of mods that are part of vanilla Ark, in the form bp_tag=mod_id
-[official-mods]
-Ragnarok=Ragnarok
-TheCenter=TheCenter
-Valguero=Valguero
-PrimitivePlus=111111111
-
-
-# Mod IDs to install, update, extract and publish [names are ignored and present to ease maintenance only]
-[mods]
-111111111=PrimitivePlus  # Official - not managed as it's installed with the game but needs to be exported/published anyway
-729352919=Indominus Rex Nemesis
-839162288=Primal Fear
-893735676=Ark Eternal (Live Version)
-895711211=Classic Flyers
-909297874=Norwegian Vikings  # Requested by TilaAurora in ASB #beta-testing
-919470289=Speedy Flyers from Blast
-1083349027=Speedy Flyers from NajKrid
-1090809604=Pyria: Mythos Evolved
-1092784125=Gryphons
-1125442531=Gaia
-1268749723=Origin Manticore  # Dependency of Pyria2, called ShadCore
-1270181453=Additional Aberrant Dinos
-1300713111=Rare Sightings
-1356703358=Primal Fear Noxious Creatures
-1373744537=Additional Creatures 2: Wild Ark
-1445395055=Ark Additions: Domination Rex
-1498206270=Small Dragons 2.0
-1522327484=ARK Additions: The Collection!
-1565015734=Krakens Better Dinos  # Depends on Additional Aberrant Dinos
-1576299694=Elemental Ark
-1606708617=ARK: Mysterious Mysteries
-1652120435=Shads Atlas Imports
-1654255131=Animals Of Atlas
-1675895024=No Untameables
-1676159020=Additional Creatures: Aquaria
-1696957410=MarniiMods: Horses
-1729386191=Additional Creatures: Bonus Content
-1729512589=ARK Additions: Brachiosaurus!
-1734595558=Pyria: The Second Chapter  # Requires 1090809604, 1268749723 and more
-1787443195=The Chasm - Additional Creatures
-1821554891=Purlovia Test Mod  # Official Purlovia Mod Source
-
-[mods-ignore]
-519998112=Small Dragons    [v1]
-829467257=SurvivalPlus
-833379388=Pugnacia Dinos
-905971515=Randomly Colored Dinos
-1382695603=Speedy Flyers from Najkrid (Beta)
-
-
-# List above is a hand-picked selection of most subscribed of all time and most popular in
-# the last 6 months that look like they probably don't have odd stat mechanics (end of June 2019).
-
-
-[optimisation]
-SearchIgnore= # List of regexes used to filter out paths when searching for species
-    /Game/Localization/.*               # Contains only text
-    /Game/PrimalEarth/Weapon[^/]+.*     # Tool models and rigging
-    /Game/ReflectionCaptures/.*         # Large environment maps
-    /Game/Maps/MainMenu                 # Main menu level
-    /Game/Maps/ShooterEntry             # ???
-    /Game/Maps/PGARK                    # Procedural ARKs
-    /Game/(Maps|Mods)/.*/.*BossArena.*  # Boss arenas
-    /Game/Mods/Ragnarok/Ragnarok_Arena_01 # Ragnarok boss arena
-    .*/(Core)?(Animation|Anim|Effect|Environment|Material|Mesh|Particle|Sound|Texture)s?/.*      # Lots of stuff we can't use, with optional "s" on the end
-    .*/T_[^/]+                          # Texture assets
-    .*/Meshes/.*
-=======
-# Global config
-[settings]
-DataDir=livedata # Base directory of runtie data (SteamCMD and the managed game install)
-OutputPath=output # Base directory of the output directory/repository
-
-SeparateOfficialMods= # Official mods that should not be included in the main export
-    111111111
-
-[steamcmd]
-RetryCount=5 # Number of times to retry failed attempts (because SteamCMD is awful)
-UninstallUnusedMods=False # True/False to uninstall mods that are no longer in the [mods] section below
-
-[git]
-Branch=master # Branch to use when committing changes
-UseReset=True # True to perform a hard reset, False to perform a pull
-UseIdentity=False # True to require full git identity, False to skip the check and disable commit/push
-
-[dev]
-# empty placeholder
-
-[errors]
-SendNotifications=True # True to send notifications of errors, if specific methods are configured
-MessageHeader=Purlovia ran into an error:
-# Set env PURLOVIA_DISCORD_HOOK to the Discord webhook URL
-# Set env PURLOVIA_DISCORD_ROLE to the numeric ID of a role to @ mention, if desired
-
-
-# Config for each export subsystem
-[export-defaults]
-PrettyJson=True # True to prettify the exported json, False to compress it (may be overridden in each export section)
-
-[export-asb]
-PublishSubDir=data/asb # Sub-directory to publish values files to, within OutputPath
-CommitHeader=Raptor Claus just dropped some files off for ASB
-
-Export8Stats=False # True to export 8 stats, False to export all 12 stats
-ExportVanillaSpecies=True # True/False to export vanilla species or skip them
-
-[export-wiki]
-PublishSubDir=data/wiki # Sub-directory to publish values files to, within OutputPath
-CommitHeader=Raptor Claus just dropped some files off for the Ark wiki
-
-ExportVanillaMaps=True
-ExportSpawnData=True
-ExportBiomeData=True
-ExportSupplyCrateData=True
-ExportVeinLocations=True
-ExportNestLocations=True
-
-
-# List of official maps [names are ignored and present to ease maintenance only]
-[maps]
-TheIsland=/Game/Maps/TheIslandSubMaps/TheIsland
-ScorchedEarth=/Game/Maps/ScorchedEarth/ScorchedEarth_P
-Aberration=/Game/Maps/Aberration/Aberration_P
-Extinction=/Game/Maps/Extinction/Extinction
-TheCenter=/Game/Mods/TheCenter/TheCenter
-Ragnarok=/Game/Mods/Ragnarok/Ragnarok
-Valguero=/Game/Mods/Valguero/Valguero_P
-
-
-# List of mods that are part of vanilla Ark, in the form bp_tag=mod_id
-[official-mods]
-Ragnarok=Ragnarok
-TheCenter=TheCenter
-Valguero=Valguero
-PrimitivePlus=111111111
-
-
-# Mod IDs to install, update, extract and publish [names are ignored and present to ease maintenance only]
-[mods]
-111111111=PrimitivePlus  # Official - not managed as it's installed with the game but needs to be exported/published anyway
-729352919=Indominus Rex Nemesis
-; 804312798=Crystal Isles
-839162288=Primal Fear
-893735676=Ark Eternal (Live Version)
-895711211=Classic Flyers
-909297874=Norwegian Vikings  # Requested by TilaAurora in ASB #beta-testing
-919470289=Speedy Flyers from Blast
-1083349027=Speedy Flyers from NajKrid
-1090809604=Pyria: Mythos Evolved
-1092784125=Gryphons
-1125442531=Gaia
-1268749723=Origin Manticore  # Dependency of Pyria2, called ShadCore
-1270181453=Additional Aberrant Dinos
-1300713111=Rare Sightings
-1356703358=Primal Fear Noxious Creatures
-1373744537=Additional Creatures 2: Wild Ark
-1445395055=Ark Additions: Domination Rex
-; 1484748491=The Chasm
-1498206270=Small Dragons 2.0
-1522327484=ARK Additions: The Collection!
-1565015734=Krakens Better Dinos  # Depends on Additional Aberrant Dinos
-1576299694=Elemental Ark
-1606708617=ARK: Mysterious Mysteries
-1652120435=Shads Atlas Imports
-1654255131=Animals Of Atlas
-1675895024=No Untameables
-1676159020=Additional Creatures: Aquaria
-1696957410=MarniiMods: Horses
-1729386191=Additional Creatures: Bonus Content
-1729512589=ARK Additions: Brachiosaurus!
-1734595558=Pyria: The Second Chapter  # Requires 1090809604, 1268749723 and more
-1787443195=The Chasm - Additional Creatures
-1821554891=Purlovia Test Mod  # Official Purlovia Mod Source
-
-[mods-ignore]
-519998112=Small Dragons    [v1]
-829467257=SurvivalPlus
-833379388=Pugnacia Dinos
-905971515=Randomly Colored Dinos
-1382695603=Speedy Flyers from Najkrid (Beta)
-
-
-# List above is a hand-picked selection of most subscribed of all time and most popular in
-# the last 6 months that look like they probably don't have odd stat mechanics (end of June 2019).
-
-
-[optimisation]
-SearchIgnore= # List of regexes used to filter out paths when searching for species
-    /Game/Localization/.*               # Contains only text
-    /Game/PrimalEarth/Weapon[^/]+.*     # Tool models and rigging
-    /Game/ReflectionCaptures/.*         # Large environment maps
-    /Game/Maps/MainMenu                 # Main menu level
-    /Game/Maps/ShooterEntry             # ???
-    /Game/Maps/PGARK                    # Procedural ARKs
-    /Game/(Maps|Mods)/.*/.*BossArena.*  # Boss arenas
-    /Game/Mods/Ragnarok/Ragnarok_Arena_01 # Ragnarok boss arena
-    .*/(Core)?(Animation|Anim|Effect|Environment|Material|Mesh|Particle|Sound|Texture)s?/.*      # Lots of stuff we can't use, with optional "s" on the end
-    .*/T_[^/]+                          # Texture assets
-    .*/Meshes/.*
->>>>>>> 6abe5c93
+# Global config
+[settings]
+DataDir=livedata # Base directory of runtie data (SteamCMD and the managed game install)
+OutputPath=output # Base directory of the output directory/repository
+
+SeparateOfficialMods= # Official mods that should not be included in the main export
+    111111111
+
+[steamcmd]
+RetryCount=5 # Number of times to retry failed attempts (because SteamCMD is awful)
+UninstallUnusedMods=False # True/False to uninstall mods that are no longer in the [mods] section below
+
+[git]
+Branch=master # Branch to use when committing changes
+UseReset=True # True to perform a hard reset, False to perform a pull
+UseIdentity=False # True to require full git identity, False to skip the check and disable commit/push
+
+[dev]
+# empty placeholder
+
+[errors]
+SendNotifications=True # True to send notifications of errors, if specific methods are configured
+MessageHeader=Purlovia ran into an error:
+# Set env PURLOVIA_DISCORD_HOOK to the Discord webhook URL
+# Set env PURLOVIA_DISCORD_ROLE to the numeric ID of a role to @ mention, if desired
+
+
+# Config for each export subsystem
+[export-defaults]
+PrettyJson=True # True to prettify the exported json, False to compress it (may be overridden in each export section)
+
+[export-asb]
+PublishSubDir=data/asb # Sub-directory to publish values files to, within OutputPath
+CommitHeader=Raptor Claus just dropped some files off for ASB
+
+Export8Stats=False # True to export 8 stats, False to export all 12 stats
+ExportVanillaSpecies=True # True/False to export vanilla species or skip them
+
+[export-wiki]
+PublishSubDir=data/wiki # Sub-directory to publish values files to, within OutputPath
+CommitHeader=Raptor Claus just dropped some files off for the Ark wiki
+
+ExportVanillaMaps=True
+ExportSpawnData=True
+ExportBiomeData=True
+ExportSupplyCrateData=True
+ExportVeinLocations=True
+ExportNestLocations=True
+
+
+# List of official maps [names are ignored and present to ease maintenance only]
+[maps]
+TheIsland=/Game/Maps/TheIslandSubMaps/TheIsland
+ScorchedEarth=/Game/Maps/ScorchedEarth/ScorchedEarth_P
+Aberration=/Game/Maps/Aberration/Aberration_P
+Extinction=/Game/Maps/Extinction/Extinction
+TheCenter=/Game/Mods/TheCenter/TheCenter
+Ragnarok=/Game/Mods/Ragnarok/Ragnarok
+Valguero=/Game/Mods/Valguero/Valguero_P
+
+
+# List of mods that are part of vanilla Ark, in the form bp_tag=mod_id
+[official-mods]
+Ragnarok=Ragnarok
+TheCenter=TheCenter
+Valguero=Valguero
+PrimitivePlus=111111111
+
+
+# Mod IDs to install, update, extract and publish [names are ignored and present to ease maintenance only]
+[mods]
+111111111=PrimitivePlus  # Official - not managed as it's installed with the game but needs to be exported/published anyway
+729352919=Indominus Rex Nemesis
+; 804312798=Crystal Isles
+839162288=Primal Fear
+893735676=Ark Eternal (Live Version)
+895711211=Classic Flyers
+909297874=Norwegian Vikings  # Requested by TilaAurora in ASB #beta-testing
+919470289=Speedy Flyers from Blast
+1083349027=Speedy Flyers from NajKrid
+1090809604=Pyria: Mythos Evolved
+1092784125=Gryphons
+1125442531=Gaia
+1268749723=Origin Manticore  # Dependency of Pyria2, called ShadCore
+1270181453=Additional Aberrant Dinos
+1300713111=Rare Sightings
+1356703358=Primal Fear Noxious Creatures
+1373744537=Additional Creatures 2: Wild Ark
+1445395055=Ark Additions: Domination Rex
+; 1484748491=The Chasm
+1498206270=Small Dragons 2.0
+1522327484=ARK Additions: The Collection!
+1565015734=Krakens Better Dinos  # Depends on Additional Aberrant Dinos
+1576299694=Elemental Ark
+1606708617=ARK: Mysterious Mysteries
+1652120435=Shads Atlas Imports
+1654255131=Animals Of Atlas
+1675895024=No Untameables
+1676159020=Additional Creatures: Aquaria
+1696957410=MarniiMods: Horses
+1729386191=Additional Creatures: Bonus Content
+1729512589=ARK Additions: Brachiosaurus!
+1734595558=Pyria: The Second Chapter  # Requires 1090809604, 1268749723 and more
+1787443195=The Chasm - Additional Creatures
+1821554891=Purlovia Test Mod  # Official Purlovia Mod Source
+
+[mods-ignore]
+519998112=Small Dragons    [v1]
+829467257=SurvivalPlus
+833379388=Pugnacia Dinos
+905971515=Randomly Colored Dinos
+1382695603=Speedy Flyers from Najkrid (Beta)
+
+
+# List above is a hand-picked selection of most subscribed of all time and most popular in
+# the last 6 months that look like they probably don't have odd stat mechanics (end of June 2019).
+
+
+[optimisation]
+SearchIgnore= # List of regexes used to filter out paths when searching for species
+    /Game/Localization/.*               # Contains only text
+    /Game/PrimalEarth/Weapon[^/]+.*     # Tool models and rigging
+    /Game/ReflectionCaptures/.*         # Large environment maps
+    /Game/Maps/MainMenu                 # Main menu level
+    /Game/Maps/ShooterEntry             # ???
+    /Game/Maps/PGARK                    # Procedural ARKs
+    /Game/(Maps|Mods)/.*/.*BossArena.*  # Boss arenas
+    /Game/Mods/Ragnarok/Ragnarok_Arena_01 # Ragnarok boss arena
+    .*/(Core)?(Animation|Anim|Effect|Environment|Material|Mesh|Particle|Sound|Texture)s?/.*      # Lots of stuff we can't use, with optional "s" on the end
+    .*/T_[^/]+                          # Texture assets
+    .*/Meshes/.*